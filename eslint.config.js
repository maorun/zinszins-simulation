import js from '@eslint/js'
import globals from 'globals'
import reactHooks from 'eslint-plugin-react-hooks'
import reactRefresh from 'eslint-plugin-react-refresh'
import tseslint from '@typescript-eslint/eslint-plugin'
import tsParser from '@typescript-eslint/parser'
import stylistic from '@stylistic/eslint-plugin'

export default [
  {
    ignores: ['dist/**', 'build/**', 'public/build/**', 'node_modules/**'],
  },
  js.configs.recommended,
  {
    files: ['**/*.{ts,tsx}'],
    languageOptions: {
      ecmaVersion: 2020,
      sourceType: 'module',
      globals: {
        ...globals.browser,
        ...globals.node,
      },
      parser: tsParser,
      parserOptions: {
        ecmaFeatures: {
          jsx: true,
        },
      },
    },
    plugins: {
      '@typescript-eslint': tseslint,
      'react-hooks': reactHooks,
      'react-refresh': reactRefresh,
      '@stylistic': stylistic,
    },
    rules: {
      ...stylistic.configs.recommended.rules,
      ...reactHooks.configs.recommended.rules,
      'react-refresh/only-export-components': [
        'warn',
        { allowConstantExport: true },
      ],
      '@typescript-eslint/no-unused-vars': ['error', { 
        argsIgnorePattern: '^_',
        varsIgnorePattern: '^_',
        caughtErrorsIgnorePattern: '^_'
      }],
      'no-unused-vars': 'off', // Turn off base rule for TypeScript files
      'no-redeclare': 'off', // Turn off for function overloads
      // Stylistic rules with custom configuration
      '@stylistic/max-len': ['error', { 
        code: 120, // User requested max-len of 120
        ignoreUrls: true,
        ignoreComments: false,
        ignoreRegExpLiterals: true,
        ignoreStrings: true,
        ignoreTemplateLiterals: true
      }],
      '@stylistic/semi': ['error', 'never'],
      '@stylistic/multiline-ternary': 'off', // Disable to avoid excessive refactoring

      // Code Quality Rules (Codacy best practices)
<<<<<<< HEAD
      'complexity': ['warn', 8], // Cyclomatic complexity - Phase 4.1: 20 (target: 8 for new code)
      'max-depth': ['warn', 5], // Maximum nesting depth
      'max-lines-per-function': ['warn', { max: 50, skipBlankLines: true, skipComments: true }], // Phase 4.1: 300 (target: 50 for new code)
=======
      'complexity': ['warn', 8], // Cyclomatic complexity - Phase 4.3: 8 (final target)
      'max-depth': ['warn', 5], // Maximum nesting depth
      'max-lines-per-function': ['warn', { max: 50, skipBlankLines: true, skipComments: true }], // Phase 4.3: 50 (final target)
>>>>>>> be2522c4
      
      // Security Rules (Codacy security patterns)
      'no-eval': 'error',
      'no-implied-eval': 'error',
      'no-new-func': 'error',
      'no-script-url': 'error',
      
      // Best Practices (Codacy recommendations)
      'no-debugger': 'error',
      'no-alert': 'warn',
      'eqeqeq': ['error', 'always', { null: 'ignore' }],
      'no-var': 'error',
      'prefer-const': 'error',
      'no-throw-literal': 'error',
      'no-duplicate-imports': 'error',
      'no-self-compare': 'error',
      'no-template-curly-in-string': 'warn',
      
      // TypeScript-specific rules (Codacy TypeScript patterns) - only rules that don't require type info
      '@typescript-eslint/no-explicit-any': 'warn',
      '@typescript-eslint/array-type': ['warn', { default: 'array-simple' }],
      '@typescript-eslint/consistent-type-assertions': 'warn',
      '@typescript-eslint/no-array-constructor': 'error',
      '@typescript-eslint/no-inferrable-types': 'warn',
    },
  },
  {
    files: ['**/*.test.{ts,tsx}'],
    languageOptions: {
      globals: {
        ...globals.browser,
        ...globals.node,
        describe: 'readonly',
        test: 'readonly',
        expect: 'readonly',
        beforeEach: 'readonly',
        afterEach: 'readonly',
        beforeAll: 'readonly',
        afterAll: 'readonly',
        vi: 'readonly',
      },
    },
    rules: {
      'react-refresh/only-export-components': 'off',
      // Relax code quality rules for test files
      'max-lines-per-function': 'off',
      'max-nested-callbacks': 'off',
      'complexity': 'off',
      '@typescript-eslint/no-explicit-any': 'off',
      'no-console': 'off', // Allow console in tests for debugging
    },
  },
]<|MERGE_RESOLUTION|>--- conflicted
+++ resolved
@@ -60,15 +60,9 @@
       '@stylistic/multiline-ternary': 'off', // Disable to avoid excessive refactoring
 
       // Code Quality Rules (Codacy best practices)
-<<<<<<< HEAD
-      'complexity': ['warn', 8], // Cyclomatic complexity - Phase 4.1: 20 (target: 8 for new code)
-      'max-depth': ['warn', 5], // Maximum nesting depth
-      'max-lines-per-function': ['warn', { max: 50, skipBlankLines: true, skipComments: true }], // Phase 4.1: 300 (target: 50 for new code)
-=======
       'complexity': ['warn', 8], // Cyclomatic complexity - Phase 4.3: 8 (final target)
       'max-depth': ['warn', 5], // Maximum nesting depth
       'max-lines-per-function': ['warn', { max: 50, skipBlankLines: true, skipComments: true }], // Phase 4.3: 50 (final target)
->>>>>>> be2522c4
       
       // Security Rules (Codacy security patterns)
       'no-eval': 'error',
