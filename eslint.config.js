import js from '@eslint/js'
import globals from 'globals'
import reactHooks from 'eslint-plugin-react-hooks'
import reactRefresh from 'eslint-plugin-react-refresh'
import tseslint from '@typescript-eslint/eslint-plugin'
import tsParser from '@typescript-eslint/parser'
import stylistic from '@stylistic/eslint-plugin'

export default [
  {
    ignores: ['dist/**', 'build/**', 'public/build/**', 'node_modules/**'],
  },
  js.configs.recommended,
  {
    files: ['**/*.{ts,tsx}'],
    languageOptions: {
      ecmaVersion: 2020,
      sourceType: 'module',
      globals: {
        ...globals.browser,
        ...globals.node,
      },
      parser: tsParser,
      parserOptions: {
        ecmaFeatures: {
          jsx: true,
        },
      },
    },
    plugins: {
      '@typescript-eslint': tseslint,
      'react-hooks': reactHooks,
      'react-refresh': reactRefresh,
      '@stylistic': stylistic,
    },
    rules: {
      ...stylistic.configs.recommended.rules,
      ...reactHooks.configs.recommended.rules,
      'react-refresh/only-export-components': [
        'warn',
        { allowConstantExport: true },
      ],
      '@typescript-eslint/no-unused-vars': ['error', { 
        argsIgnorePattern: '^_',
        varsIgnorePattern: '^_',
        caughtErrorsIgnorePattern: '^_'
      }],
      'no-unused-vars': 'off', // Turn off base rule for TypeScript files
      'no-redeclare': 'off', // Turn off for function overloads
      // Stylistic rules with custom configuration
      '@stylistic/max-len': ['error', { 
        code: 120, // User requested max-len of 120
        ignoreUrls: true,
        ignoreComments: false,
        ignoreRegExpLiterals: true,
        ignoreStrings: true,
        ignoreTemplateLiterals: true
      }],
      '@stylistic/semi': ['error', 'never'],
      '@stylistic/multiline-ternary': 'off', // Disable to avoid excessive refactoring

      // Code Quality Rules (Codacy best practices)
<<<<<<< HEAD
      'complexity': ['warn', 8], // Cyclomatic complexity
      'max-depth': ['warn', 5], // Maximum nesting depth
      'max-lines-per-function': ['warn', { max: 50, skipBlankLines: true, skipComments: true }],
=======
      'complexity': ['warn', 25], // Cyclomatic complexity - target: reduce to 8 for new code
      'max-depth': ['warn', 5], // Maximum nesting depth
      'max-lines-per-function': ['warn', { max: 400, skipBlankLines: true, skipComments: true }], // Target: reduce to 50 for new code
>>>>>>> cf228f44
      
      // Security Rules (Codacy security patterns)
      'no-eval': 'error',
      'no-implied-eval': 'error',
      'no-new-func': 'error',
      'no-script-url': 'error',
      
      // Best Practices (Codacy recommendations)
      'no-debugger': 'error',
      'no-alert': 'warn',
      'eqeqeq': ['error', 'always', { null: 'ignore' }],
      'no-var': 'error',
      'prefer-const': 'error',
      'no-throw-literal': 'error',
      'no-duplicate-imports': 'error',
      'no-self-compare': 'error',
      'no-template-curly-in-string': 'warn',
      
      // TypeScript-specific rules (Codacy TypeScript patterns) - only rules that don't require type info
      '@typescript-eslint/no-explicit-any': 'warn',
      '@typescript-eslint/array-type': ['warn', { default: 'array-simple' }],
      '@typescript-eslint/consistent-type-assertions': 'warn',
      '@typescript-eslint/no-array-constructor': 'error',
      '@typescript-eslint/no-inferrable-types': 'warn',
    },
  },
  {
    files: ['**/*.test.{ts,tsx}'],
    languageOptions: {
      globals: {
        ...globals.browser,
        ...globals.node,
        describe: 'readonly',
        test: 'readonly',
        expect: 'readonly',
        beforeEach: 'readonly',
        afterEach: 'readonly',
        beforeAll: 'readonly',
        afterAll: 'readonly',
        vi: 'readonly',
      },
    },
    rules: {
      'react-refresh/only-export-components': 'off',
      // Relax code quality rules for test files
      'max-lines-per-function': 'off',
      'max-nested-callbacks': 'off',
      'complexity': 'off',
      '@typescript-eslint/no-explicit-any': 'off',
      'no-console': 'off', // Allow console in tests for debugging
    },
  },
]<|MERGE_RESOLUTION|>--- conflicted
+++ resolved
@@ -60,15 +60,9 @@
       '@stylistic/multiline-ternary': 'off', // Disable to avoid excessive refactoring
 
       // Code Quality Rules (Codacy best practices)
-<<<<<<< HEAD
-      'complexity': ['warn', 8], // Cyclomatic complexity
+      'complexity': ['warn', 8], // Cyclomatic complexity - target: reduce to 8 for new code
       'max-depth': ['warn', 5], // Maximum nesting depth
-      'max-lines-per-function': ['warn', { max: 50, skipBlankLines: true, skipComments: true }],
-=======
-      'complexity': ['warn', 25], // Cyclomatic complexity - target: reduce to 8 for new code
-      'max-depth': ['warn', 5], // Maximum nesting depth
-      'max-lines-per-function': ['warn', { max: 400, skipBlankLines: true, skipComments: true }], // Target: reduce to 50 for new code
->>>>>>> cf228f44
+      'max-lines-per-function': ['warn', { max: 50, skipBlankLines: true, skipComments: true }], // Target: reduce to 50 for new code
       
       // Security Rules (Codacy security patterns)
       'no-eval': 'error',
