--- conflicted
+++ resolved
@@ -60,15 +60,9 @@
       '@stylistic/multiline-ternary': 'off', // Disable to avoid excessive refactoring
 
       // Code Quality Rules (Codacy best practices)
-<<<<<<< HEAD
-      'complexity': ['warn', 8], // Cyclomatic complexity - target: reduce to 8 for new code
+      'complexity': ['warn', 8], // Cyclomatic complexity - Phase 4.1: 20 (target: 8 for new code)
       'max-depth': ['warn', 5], // Maximum nesting depth
-      'max-lines-per-function': ['warn', { max: 50, skipBlankLines: true, skipComments: true }], // Target: reduce to 50 for new code
-=======
-      'complexity': ['warn', 20], // Cyclomatic complexity - Phase 4.1: 20 (target: 8 for new code)
-      'max-depth': ['warn', 5], // Maximum nesting depth
-      'max-lines-per-function': ['warn', { max: 300, skipBlankLines: true, skipComments: true }], // Phase 4.1: 300 (target: 50 for new code)
->>>>>>> ea64c393
+      'max-lines-per-function': ['warn', { max: 50, skipBlankLines: true, skipComments: true }], // Phase 4.1: 300 (target: 50 for new code)
       
       // Security Rules (Codacy security patterns)
       'no-eval': 'error',
