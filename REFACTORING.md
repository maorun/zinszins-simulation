--- conflicted
+++ resolved
@@ -216,8 +216,17 @@
 - **Tests**: 11 neue Tests für extrahierte Hooks (5 + 6)
 - **Endergebnis**: 178 Zeilen (von 248 → -70 Zeilen / -28%)
 - **Ziel erreicht**: ✅ Unter 200 Zeilen (178 Zeilen)
-
-<<<<<<< HEAD
+- 
+#### 3.2 EntnahmeSimulationDisplay (282 Zeilen)
+
+- **Status**: ✅ Abgeschlossen
+- **Extraktionen**:
+  - [x] `WithdrawalStrategySummary` - Zusammenfassung der Entnahmestrategie-Details (153 Zeilen, 19 Tests)
+  - [x] `formatDuration` - Utility-Funktion für Dauer-Formatierung (11 Zeilen, 5 Tests)
+- **Tests**: 24 neue Tests für extrahierte Komponenten und Utilities (19 + 5)
+- **Endergebnis**: 142 Zeilen (von 282 → -140 Zeilen / -50%)
+- **Ziel erreicht**: ✅ Weit unter 200 Zeilen (142 Zeilen, 29% unter Ziel)
+
 #### 3.3 HealthInsuranceCostPreview (214 Zeilen)
 
 - **Status**: ✅ Abgeschlossen
@@ -228,18 +237,7 @@
 - **Tests**: 28 neue Tests für extrahierte Komponenten und Hook (10 + 9 + 9)
 - **Endergebnis**: 33 Zeilen (von 214 → -181 Zeilen / -85%)
 - **Ziel erreicht**: ✅ Weit unter 200 Zeilen (33 Zeilen, 84% unter Ziel)
-=======
-#### 3.2 EntnahmeSimulationDisplay (282 Zeilen)
-
-- **Status**: ✅ Abgeschlossen
-- **Extraktionen**:
-  - [x] `WithdrawalStrategySummary` - Zusammenfassung der Entnahmestrategie-Details (153 Zeilen, 19 Tests)
-  - [x] `formatDuration` - Utility-Funktion für Dauer-Formatierung (11 Zeilen, 5 Tests)
-- **Tests**: 24 neue Tests für extrahierte Komponenten und Utilities (19 + 5)
-- **Endergebnis**: 142 Zeilen (von 282 → -140 Zeilen / -50%)
-- **Ziel erreicht**: ✅ Weit unter 200 Zeilen (142 Zeilen, 29% unter Ziel)
->>>>>>> 76d46fdd
-
+- 
 ### Phase 4: ESLint-Limits Progressive Verschärfung
 
 Nach Abschluss der Refactorings:
@@ -319,12 +317,8 @@
 - [x] HomePageContent (259 → 175 lines, -84 lines, 32% reduction) ✅
 - [x] **EnhancedOverview (255 → 68 Zeilen, -73%)** ✅
 - [x] **InteractiveChart (249 → 132 lines, -47%)** ✅
-<<<<<<< HEAD
 - [x] **HealthInsuranceCostPreview (214 → 33 Zeilen, -85%)** ✅
-=======
 - [x] **EntnahmeSimulationDisplay (282 → 142 Zeilen, -50%)** ✅
->>>>>>> 76d46fdd
-- [ ] EntnahmeSimulationsAusgabe
 - [ ] SegmentedWithdrawalComparisonDisplay
 - [ ] CareCostConfiguration
 - [ ] HistoricalReturnConfiguration
