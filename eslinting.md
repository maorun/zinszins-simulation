--- conflicted
+++ resolved
@@ -2,11 +2,7 @@
 
 ## Übersicht
 
-<<<<<<< HEAD
 **Aktueller Stand:** 59 ESLint-Warnungen (reduziert von 67)
-=======
-**Aktueller Stand:** 65 ESLint-Warnungen (reduziert von 67)
->>>>>>> 9bc545e8
 **Ziel:** 0 Warnungen (max-warnings = 0)
 **Status:** In Bearbeitung
 
@@ -16,11 +12,7 @@
 
 | Typ | Anzahl | Beschreibung |
 |-----|--------|--------------|
-<<<<<<< HEAD
 | `@typescript-eslint/no-explicit-any` | 56 | Verwendung von `any` Type (reduziert von 63) |
-=======
-| `@typescript-eslint/no-explicit-any` | 64 | Verwendung von `any` Type (reduziert von 66) |
->>>>>>> 9bc545e8
 | `complexity` | 0 | ✅ Funktionen mit zu hoher zyklomatischer Komplexität (>25) - ERLEDIGT |
 | `max-lines-per-function` | 1 | Funktionen mit zu vielen Zeilen (>400) (reduziert von 4) |
 | `max-depth` | 0 | ✅ Zu tiefe Verschachtelung (>5 Ebenen) - ERLEDIGT |
@@ -34,16 +26,13 @@
 | `helpers/multi-asset-calculations.ts` | 8 | `any` Types |
 | `src/utils/enhanced-summary.ts` | 4 | `any` Types |
 | `src/utils/config-storage.ts` | 4 | `any` Types |
-<<<<<<< HEAD
 | `src/components/SparplanSimulationsAusgabe.tsx` | 0 | ✅ ERLEDIGT - Alle Warnungen behoben |
 | `src/components/VorabpauschaleExplanationModal.tsx` | 0 | ✅ ERLEDIGT - Alle Warnungen behoben |
 | `src/components/calculationHelpers.ts` | 0 | ✅ ERLEDIGT - Alle Warnungen behoben |
 | `src/components/SpecialEvents.tsx` | 1 | Zeilenzahl |
 | `src/components/SparplanEingabe.tsx` | 2 | Komplexität, Zeilenzahl |
-=======
 | `src/components/SpecialEvents.tsx` | 0 | ✅ ERLEDIGT - Alle Warnungen behoben |
 | `src/components/SparplanEingabe.tsx` | 0 | ✅ ERLEDIGT - Alle Warnungen behoben |
->>>>>>> 9bc545e8
 | `src/contexts/SimulationContext.tsx` | 1 | Zeilenzahl |
 | `src/components/TaxConfiguration.tsx` | 0 | ✅ ERLEDIGT - Alle Warnungen behoben |
 | `src/components/ComparisonStrategyConfiguration.tsx` | 0 | ✅ ERLEDIGT - Alle Warnungen behoben |
