--- conflicted
+++ resolved
@@ -105,21 +105,13 @@
             action: '/simulate',
             method: 'post',
         })
-<<<<<<< HEAD
-    }, [d, rendite, returnMode, averageReturn, standardDeviation, randomSeed, variableReturns, simulationAnnual, sparplanElemente, startEnd, yearToday, steuerlast, teilfreistellungsquote])
-=======
-    }, [d, rendite, returnMode, averageReturn, standardDeviation, randomSeed, simulationAnnual, sparplanElemente, startEnd, yearToday, steuerlast, teilfreistellungsquote, freibetragPerYear])
->>>>>>> e6490f25
+    }, [d, rendite, returnMode, averageReturn, standardDeviation, randomSeed, variableReturns, simulationAnnual, sparplanElemente, startEnd, yearToday, steuerlast, teilfreistellungsquote, freibetragPerYear])
 
     useEffect(() => {
         if (d.data === undefined && d.state === 'idle') {
             load({})
         }
-<<<<<<< HEAD
-    }, [d, load, rendite, returnMode, averageReturn, standardDeviation, randomSeed, variableReturns, simulationAnnual, sparplanElemente, startEnd, steuerlast, teilfreistellungsquote])
-=======
-    }, [d, load, rendite, returnMode, averageReturn, standardDeviation, randomSeed, simulationAnnual, sparplanElemente, startEnd, steuerlast, teilfreistellungsquote, freibetragPerYear])
->>>>>>> e6490f25
+    }, [d, load, rendite, returnMode, averageReturn, standardDeviation, randomSeed, variableReturns, simulationAnnual, sparplanElemente, startEnd, steuerlast, teilfreistellungsquote, freibetragPerYear])
 
     // const data = simulate(
     //     new Date().getFullYear(),
