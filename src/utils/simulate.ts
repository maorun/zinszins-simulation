import type { SparplanElement } from "../utils/sparplan-utils";
import { getBasiszinsForYear, calculateVorabpauschaleDetailed } from "../../helpers/steuer.tsx";
import { type ReturnConfiguration, generateRandomReturns } from "./random-returns";

export type VorabpauschaleDetails = {
    basiszins: number; // Base interest rate for the year
    basisertrag: number; // 70% of theoretical gain at base interest rate
    vorabpauschaleAmount: number; // Final Vorabpauschale amount (min of basisertrag and actual gain)
    steuerVorFreibetrag: number; // Tax on Vorabpauschale before allowance
    jahresgewinn: number; // Actual gain for the year
    anteilImJahr: number; // Fraction of year the investment was held
}

export type SimulationResultElement = {
    startkapital: number;
    zinsen: number;
    endkapital: number;
    bezahlteSteuer: number;
    genutzterFreibetrag: number;
    vorabpauschale: number; // The Vorabpauschale amount for this year
    vorabpauschaleAccumulated: number; // The accumulated Vorabpauschale over all years
<<<<<<< HEAD
    vorabpauschaleDetails?: VorabpauschaleDetails; // Detailed breakdown of the calculation
=======
    terCosts?: number; // TER costs for this year
    transactionCosts?: number; // Transaction costs for this year
    totalCosts?: number; // Total costs for this year (TER + transaction costs)
>>>>>>> c2bbe7d3
}

export type SimulationResult = {
    [year: number]: SimulationResultElement;
};

const freibetrag: {
    [year: number]: number;
} = {
    2023: 2000,
};

export const SimulationAnnual: {
    [key in SimulationAnnualType]: SimulationAnnualType
} = {
    yearly: 'yearly',
    monthly: 'monthly',
} as const

export type SimulationAnnualType = 'yearly' | 'monthly'

export interface SimulateOptions {
    startYear: number;
    endYear: number;
    elements: SparplanElement[];
    returnConfig: ReturnConfiguration;
    steuerlast: number;
    simulationAnnual: SimulationAnnualType;
    teilfreistellungsquote?: number;
    freibetragPerYear?: { [year: number]: number };
  }

function generateYearlyGrowthRates(
    startYear: number,
    endYear: number,
    returnConfig: ReturnConfiguration
  ): Record<number, number> {
    const years = Array.from({ length: endYear - startYear + 1 }, (_, i) => startYear + i);
    const yearlyGrowthRates: Record<number, number> = {};

    switch (returnConfig.mode) {
        case 'fixed': {
          const fixedRate = returnConfig.fixedRate ?? 0.05;
          for (const year of years) {
            yearlyGrowthRates[year] = fixedRate;
          }
          break;
        }
        case 'random': {
          if (returnConfig.randomConfig) {
            const randomReturns = generateRandomReturns(years, returnConfig.randomConfig);
            Object.assign(yearlyGrowthRates, randomReturns);
          }
          break;
        }
        case 'variable': {
          if (returnConfig.variableConfig) {
            for (const year of years) {
              yearlyGrowthRates[year] = returnConfig.variableConfig.yearlyReturns[year] ?? 0.05;
            }
          }
          break;
        }
      }

    return yearlyGrowthRates;
  }

// Implementation
export function simulate(options: SimulateOptions): SparplanElement[] {
    const { elements, startYear, endYear, returnConfig } = options;

    const yearlyGrowthRates = generateYearlyGrowthRates(startYear, endYear, returnConfig);

    // Clear previous simulations
    for (const element of elements) {
      element.simulation = {};
    }

    // Main simulation loop
    for (let year = startYear; year <= endYear; year++) {
      calculateYearlySimulation(year, elements, yearlyGrowthRates[year], options);
    }

    return elements;
  }

  function calculateCosts(
    element: SparplanElement, 
    startkapital: number, 
    year: number, 
    anteilImJahr: number
  ): { terCosts: number; transactionCosts: number; totalCosts: number } {
    const isFirstYear = !element.simulation?.[year - 1]?.endkapital;
    
    // TER costs: annual percentage of average capital during year
    let terCosts = 0;
    if (element.ter && element.ter > 0) {
      const averageCapital = startkapital; // Simplified: use start capital as proxy for average
      terCosts = (averageCapital * (element.ter / 100)) * (anteilImJahr / 12);
    }
    
    // Transaction costs: only applied in first year when investment is made
    let transactionCosts = 0;
    if (isFirstYear) {
      const investmentAmount = element.einzahlung;
      
      // Percentage-based transaction costs
      if (element.transactionCostPercent && element.transactionCostPercent > 0) {
        transactionCosts += investmentAmount * (element.transactionCostPercent / 100);
      }
      
      // Absolute transaction costs
      if (element.transactionCostAbsolute && element.transactionCostAbsolute > 0) {
        transactionCosts += element.transactionCostAbsolute;
      }
    }
    
    const totalCosts = terCosts + transactionCosts;
    return { terCosts, transactionCosts, totalCosts };
  }

  function calculateYearlySimulation(
    year: number,
    elements: SparplanElement[],
    wachstumsrate: number,
    options: SimulateOptions
  ) {
    const { simulationAnnual, steuerlast, teilfreistellungsquote = 0.3, freibetragPerYear } = options;
    const basiszins = getBasiszinsForYear(year);
    const yearlyCalculations: any[] = [];
    let totalPotentialTaxThisYear = 0;

    // Pass 1: Calculate growth and potential tax for each element
    for (const element of elements) {
      if (new Date(element.start).getFullYear() > year) continue;

      const startkapital =
        element.simulation?.[year - 1]?.endkapital ||
        element.einzahlung + (element.type === 'einmalzahlung' ? element.gewinn : 0);

      let endkapitalVorSteuer: number;
      let anteilImJahr = 12;

      if (simulationAnnual === 'monthly' && new Date(element.start).getFullYear() === year) {
        const wachstumsrateMonth = Math.pow(1 + wachstumsrate, 1 / 12) - 1;
        const startMonth = new Date(element.start).getMonth();
        anteilImJahr = 12 - startMonth;
        endkapitalVorSteuer = startkapital * Math.pow(1 + wachstumsrateMonth, anteilImJahr);
      } else {
        endkapitalVorSteuer = startkapital * (1 + wachstumsrate);
      }

<<<<<<< HEAD
      const jahresgewinn = endkapitalVorSteuer - startkapital;
      
      // Calculate detailed Vorabpauschale breakdown for transparency
      const vorabpauschaleDetails = calculateVorabpauschaleDetailed(
=======
      // Calculate costs
      const costs = calculateCosts(element, startkapital, year, anteilImJahr);
      
      // Apply costs to reduce the end capital
      const endkapitalAfterCosts = endkapitalVorSteuer - costs.totalCosts;
      
      const vorabpauschaleBetrag = calculateVorabpauschale(
>>>>>>> c2bbe7d3
        startkapital,
        endkapitalAfterCosts, // Use capital after costs for tax calculation
        basiszins,
        anteilImJahr,
        steuerlast,
        teilfreistellungsquote
      );
      
      const vorabpauschaleBetrag = vorabpauschaleDetails.vorabpauschaleAmount;
      const potentialTax = vorabpauschaleDetails.steuerVorFreibetrag;

      totalPotentialTaxThisYear += potentialTax;
      yearlyCalculations.push({
        element,
        startkapital,
        endkapitalVorSteuer: endkapitalAfterCosts, // Use capital after costs
        jahresgewinn: endkapitalAfterCosts - startkapital, // Adjust gain for costs
        vorabpauschaleBetrag,
        potentialTax,
<<<<<<< HEAD
        vorabpauschaleDetails,
=======
        costs, // Store cost information
>>>>>>> c2bbe7d3
      });
    }

    // Pass 2: Apply taxes
    applyTaxes(year, yearlyCalculations, totalPotentialTaxThisYear, freibetragPerYear);
  }

  function applyTaxes(
    year: number,
    yearlyCalculations: any[],
    totalPotentialTaxThisYear: number,
    freibetragPerYear?: { [year: number]: number }
  ) {
    const getFreibetragForYear = (year: number): number => {
      if (freibetragPerYear && freibetragPerYear[year] !== undefined) {
        return freibetragPerYear[year];
      }
      return freibetrag[2023] || 2000;
    };

    const freibetragInYear = getFreibetragForYear(year);
    const totalTaxPaid = Math.max(0, totalPotentialTaxThisYear - freibetragInYear);
    const genutzterFreibetragTotal = Math.min(totalPotentialTaxThisYear, freibetragInYear);

    for (const calc of yearlyCalculations) {
      const taxForElement =
        totalPotentialTaxThisYear > 0
          ? (calc.potentialTax / totalPotentialTaxThisYear) * totalTaxPaid
          : 0;
      const genutzterFreibetragForElement =
        totalPotentialTaxThisYear > 0
          ? (calc.potentialTax / totalPotentialTaxThisYear) * genutzterFreibetragTotal
          : 0;

      const endkapital = calc.endkapitalVorSteuer - taxForElement;
      const vorabpauschaleAccumulated =
        (calc.element.simulation[year - 1]?.vorabpauschaleAccumulated || 0) +
        calc.vorabpauschaleBetrag;

      calc.element.simulation[year] = {
        startkapital: calc.startkapital,
        endkapital,
        zinsen: calc.jahresgewinn,
        bezahlteSteuer: taxForElement,
        genutzterFreibetrag: genutzterFreibetragForElement,
        vorabpauschale: calc.vorabpauschaleBetrag,
        vorabpauschaleAccumulated,
<<<<<<< HEAD
        vorabpauschaleDetails: calc.vorabpauschaleDetails,
=======
        terCosts: calc.costs.terCosts,
        transactionCosts: calc.costs.transactionCosts,
        totalCosts: calc.costs.totalCosts,
>>>>>>> c2bbe7d3
      };
    }
  }
<|MERGE_RESOLUTION|>--- conflicted
+++ resolved
@@ -19,13 +19,10 @@
     genutzterFreibetrag: number;
     vorabpauschale: number; // The Vorabpauschale amount for this year
     vorabpauschaleAccumulated: number; // The accumulated Vorabpauschale over all years
-<<<<<<< HEAD
     vorabpauschaleDetails?: VorabpauschaleDetails; // Detailed breakdown of the calculation
-=======
     terCosts?: number; // TER costs for this year
     transactionCosts?: number; // Transaction costs for this year
     totalCosts?: number; // Total costs for this year (TER + transaction costs)
->>>>>>> c2bbe7d3
 }
 
 export type SimulationResult = {
@@ -179,20 +176,15 @@
         endkapitalVorSteuer = startkapital * (1 + wachstumsrate);
       }
 
-<<<<<<< HEAD
-      const jahresgewinn = endkapitalVorSteuer - startkapital;
+      // Calculate costs
+      const costs = calculateCosts(element, startkapital, year, anteilImJahr);
+      
+      // Apply costs to reduce the end capital
+      const endkapitalAfterCosts = endkapitalVorSteuer - costs.totalCosts;
+      const jahresgewinn = endkapitalAfterCosts - startkapital;
       
       // Calculate detailed Vorabpauschale breakdown for transparency
       const vorabpauschaleDetails = calculateVorabpauschaleDetailed(
-=======
-      // Calculate costs
-      const costs = calculateCosts(element, startkapital, year, anteilImJahr);
-      
-      // Apply costs to reduce the end capital
-      const endkapitalAfterCosts = endkapitalVorSteuer - costs.totalCosts;
-      
-      const vorabpauschaleBetrag = calculateVorabpauschale(
->>>>>>> c2bbe7d3
         startkapital,
         endkapitalAfterCosts, // Use capital after costs for tax calculation
         basiszins,
@@ -212,11 +204,8 @@
         jahresgewinn: endkapitalAfterCosts - startkapital, // Adjust gain for costs
         vorabpauschaleBetrag,
         potentialTax,
-<<<<<<< HEAD
         vorabpauschaleDetails,
-=======
         costs, // Store cost information
->>>>>>> c2bbe7d3
       });
     }
 
@@ -264,13 +253,10 @@
         genutzterFreibetrag: genutzterFreibetragForElement,
         vorabpauschale: calc.vorabpauschaleBetrag,
         vorabpauschaleAccumulated,
-<<<<<<< HEAD
         vorabpauschaleDetails: calc.vorabpauschaleDetails,
-=======
         terCosts: calc.costs.terCosts,
         transactionCosts: calc.costs.transactionCosts,
         totalCosts: calc.costs.totalCosts,
->>>>>>> c2bbe7d3
       };
     }
   }
