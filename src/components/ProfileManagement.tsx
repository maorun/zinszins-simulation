--- conflicted
+++ resolved
@@ -19,7 +19,6 @@
   formatDate: (dateString: string) => string
 }
 
-<<<<<<< HEAD
 interface ProfileCardProps {
   profile: UserProfile
   isActive: boolean
@@ -33,7 +32,6 @@
 
 /** Profile Card Component */
 function ProfileCard({
-=======
 interface ProfileInfoProps {
   profile: UserProfile
   isActive: boolean
@@ -125,7 +123,6 @@
 
 /** Profile list item component */
 function ProfileListItem({
->>>>>>> e6bcb77d
   profile,
   isActive,
   canDelete,
@@ -134,11 +131,7 @@
   onDuplicate,
   onDelete,
   formatDate,
-<<<<<<< HEAD
 }: ProfileCardProps) {
-=======
-}: ProfileListItemProps) {
->>>>>>> e6bcb77d
   return (
     <div
       className={`p-3 border rounded-md ${
@@ -148,14 +141,8 @@
       }`}
     >
       <div className="flex items-center justify-between">
-<<<<<<< HEAD
         <ProfileCardInfo profile={profile} isActive={isActive} formatDate={formatDate} />
         <ProfileCardActions
-=======
-        <ProfileInfo profile={profile} isActive={isActive} formatDate={formatDate} />
-        <ProfileActions
-          profile={profile}
->>>>>>> e6bcb77d
           isActive={isActive}
           canDelete={canDelete}
           onSwitch={onSwitch}
@@ -189,26 +176,15 @@
       </h4>
       <div className="space-y-2 max-h-64 overflow-y-auto">
         {profiles.map(profile => (
-<<<<<<< HEAD
           <ProfileCard
-=======
-          <ProfileListItem
->>>>>>> e6bcb77d
             key={profile.id}
             profile={profile}
             isActive={profile.id === activeProfileId}
             canDelete={profiles.length > 1}
-<<<<<<< HEAD
             onSwitch={() => onSwitch(profile)}
             onEdit={() => onEdit(profile)}
             onDuplicate={() => onDuplicate(profile)}
             onDelete={() => onDelete(profile)}
-=======
-            onSwitch={onSwitch}
-            onEdit={onEdit}
-            onDuplicate={onDuplicate}
-            onDelete={onDelete}
->>>>>>> e6bcb77d
             formatDate={formatDate}
           />
         ))}
