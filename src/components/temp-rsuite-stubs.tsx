--- conflicted
+++ resolved
@@ -1,11 +1,8 @@
 // Temporary stubs for RSuite components to maintain compatibility while migrating
 import React, { createContext } from 'react';
 import { Input } from './ui/input';
-<<<<<<< HEAD
 import { Slider as ShadcnSlider } from './ui/slider';
-=======
 import { Label } from './ui/label';
->>>>>>> 849d3242
 import { Switch } from './ui/switch';
 import { toast } from 'sonner';
 
