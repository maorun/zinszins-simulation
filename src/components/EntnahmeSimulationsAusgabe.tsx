import { useEffect } from "react";
import { Card, CardContent, CardHeader, CardTitle } from "./ui/card";
import { Collapsible, CollapsibleContent, CollapsibleTrigger } from "./ui/collapsible";
import { ChevronDown } from "lucide-react";
import { RadioTileGroup, RadioTile } from "./ui/radio-tile";
import { Switch } from "./ui/switch";
<<<<<<< HEAD
import { Label } from "./ui/label";
=======
import { Slider } from "./ui/slider";
>>>>>>> 849d3242

// Temporary components still from stubs
import {
  Form,
  InputNumber,
  Toggle,
} from "./temp-rsuite-stubs";
import type { SparplanElement } from "../utils/sparplan-utils";
import type {
  WithdrawalStrategy,
  WithdrawalResult,
} from "../../helpers/withdrawal";
import { createDefaultWithdrawalSegment } from "../utils/segmented-withdrawal";
import { WithdrawalSegmentForm } from "./WithdrawalSegmentForm";
import { DynamicWithdrawalConfiguration } from "./DynamicWithdrawalConfiguration";
import { EntnahmeSimulationDisplay } from "./EntnahmeSimulationDisplay";
import { useWithdrawalConfig } from "../hooks/useWithdrawalConfig";
import { useWithdrawalCalculations } from "../hooks/useWithdrawalCalculations";
import { useWithdrawalModals } from "../hooks/useWithdrawalModals";
import CalculationExplanationModal from './CalculationExplanationModal';
import VorabpauschaleExplanationModal from './VorabpauschaleExplanationModal';
import { useSimulation } from '../contexts/useSimulation';
import type {
  WithdrawalReturnMode,
  ComparisonStrategy,
} from "../utils/config-storage";

// Helper function for strategy display names
function getStrategyDisplayName(strategy: WithdrawalStrategy): string {
  switch (strategy) {
    case "4prozent":
      return "4% Regel";
    case "3prozent":
      return "3% Regel";
    case "variabel_prozent":
      return "Variable Prozent";
    case "monatlich_fest":
      return "Monatlich fest";
    case "dynamisch":
      return "Dynamische Strategie";
    default:
      return strategy;
  }
}

export function EntnahmeSimulationsAusgabe({
  startEnd,
  elemente,
  dispatchEnd,
  onWithdrawalResultsChange,
  steuerlast,
  teilfreistellungsquote,
}: {
  startEnd: [number, number];
  elemente: SparplanElement[];
  dispatchEnd: (val: [number, number]) => void;
  onWithdrawalResultsChange?: (results: WithdrawalResult | null) => void;
  steuerlast: number;
  teilfreistellungsquote: number;
}) {
  const [startOfIndependence, endOfLife] = startEnd;
  
  // Use custom hooks for state management
  const { currentConfig, updateConfig, updateFormValue, updateComparisonStrategy } = 
    useWithdrawalConfig(startOfIndependence, endOfLife);
  
  const { withdrawalData, comparisonResults } = useWithdrawalCalculations(
    elemente,
    startOfIndependence,
    currentConfig,
    steuerlast,
    teilfreistellungsquote,
  );

  // Access global Grundfreibetrag configuration
  const { grundfreibetragAktiv, grundfreibetragBetrag } = useSimulation();

  const {
    showCalculationModal,
    setShowCalculationModal,
    calculationDetails,
    showVorabpauschaleModal,
    setShowVorabpauschaleModal,
    selectedVorabDetails,
    handleCalculationInfoClick,
  } = useWithdrawalModals(
    currentConfig.formValue,
    currentConfig.useSegmentedWithdrawal,
    currentConfig.withdrawalSegments,
    withdrawalData,
    startOfIndependence,
    steuerlast,
    teilfreistellungsquote,
  );

  // Extract values from config for easier access
  const formValue = currentConfig.formValue;
  const withdrawalReturnMode = currentConfig.withdrawalReturnMode;
  const withdrawalVariableReturns = currentConfig.withdrawalVariableReturns;
  const withdrawalAverageReturn = currentConfig.withdrawalAverageReturn;
  const withdrawalStandardDeviation = currentConfig.withdrawalStandardDeviation;
  const withdrawalRandomSeed = currentConfig.withdrawalRandomSeed;
  const useSegmentedWithdrawal = currentConfig.useSegmentedWithdrawal;
  const withdrawalSegments = currentConfig.withdrawalSegments;
  const useComparisonMode = currentConfig.useComparisonMode;
  const comparisonStrategies = currentConfig.comparisonStrategies;

  // Notify parent component when withdrawal results change
  useEffect(() => {
    if (onWithdrawalResultsChange && withdrawalData) {
      onWithdrawalResultsChange(withdrawalData.withdrawalResult);
    }
  }, [withdrawalData, onWithdrawalResultsChange]);

  // Update withdrawal segments when startOfIndependence changes (for segmented withdrawal)
  useEffect(() => {
    if (useSegmentedWithdrawal && withdrawalSegments.length > 0) {
      // Update the start year of the first segment to match the new savings end
      const updatedSegments = withdrawalSegments.map((segment, index) => {
        if (index === 0) {
          // Update the first segment to start at the new withdrawal start year
          return {
            ...segment,
            startYear: startOfIndependence + 1,
          };
        }
        return segment;
      });

      // Only update if there's an actual change
      if (updatedSegments[0]?.startYear !== withdrawalSegments[0]?.startYear) {
        updateConfig({ withdrawalSegments: updatedSegments });
      }
    }
  }, [
    startOfIndependence,
    useSegmentedWithdrawal,
    withdrawalSegments,
    updateConfig,
  ]);

  return (
    <>
      <Card className="mb-4">
        <Collapsible defaultOpen={false}>
          <CardHeader>
            <CollapsibleTrigger asChild>
              <div className="flex items-center justify-between w-full cursor-pointer hover:bg-gray-50 rounded-md p-2 -m-2 transition-colors group">
                <CardTitle className="text-left">Variablen</CardTitle>
                <ChevronDown className="h-5 w-5 text-gray-500 transition-transform duration-200 group-data-[state=open]:rotate-180" />
              </div>
            </CollapsibleTrigger>
          </CardHeader>
          <CollapsibleContent>
            <CardContent>
        {/* Toggle between single, segmented, and comparison withdrawal */}
        <div className="mb-4 space-y-2">
          <Label>Entnahme-Modus</Label>
          <RadioTileGroup
            value={
              useComparisonMode
                ? "comparison"
                : useSegmentedWithdrawal
                  ? "segmented"
                  : "single"
            }
            onValueChange={(value: string) => {
              const useComparison = value === "comparison";
              const useSegmented = value === "segmented";

              updateConfig({
                useComparisonMode: useComparison,
                useSegmentedWithdrawal: useSegmented,
              });

              // Initialize segments when switching to segmented mode
              if (useSegmented && withdrawalSegments.length === 0) {
                const defaultSegment = createDefaultWithdrawalSegment(
                  "main",
                  "Hauptphase",
                  startOfIndependence + 1,
                  formValue.endOfLife,
                );
                updateConfig({ withdrawalSegments: [defaultSegment] });
              }
            }}
          >
            <RadioTile value="single" label="Einheitliche Strategie">
              Verwende eine einheitliche Strategie für die gesamte Entnahme-Phase
            </RadioTile>
            <RadioTile value="segmented" label="Geteilte Phasen">
              Teile die Entnahme-Phase in verschiedene Zeiträume mit unterschiedlichen Strategien auf
            </RadioTile>
            <RadioTile value="comparison" label="Strategien-Vergleich">
              Vergleiche verschiedene Entnahmestrategien miteinander
            </RadioTile>
          </RadioTileGroup>
          <div className="text-sm text-muted-foreground mt-1">
            {useComparisonMode
              ? "Vergleiche verschiedene Entnahmestrategien miteinander."
              : useSegmentedWithdrawal
                ? "Teile die Entnahme-Phase in verschiedene Zeiträume mit unterschiedlichen Strategien auf."
                : "Verwende eine einheitliche Strategie für die gesamte Entnahme-Phase."}
          </div>
        </div>

        {useSegmentedWithdrawal ? (
          /* Segmented withdrawal configuration */
          <WithdrawalSegmentForm
            segments={withdrawalSegments}
            onSegmentsChange={(segments) =>
              updateConfig({ withdrawalSegments: segments })
            }
            withdrawalStartYear={startOfIndependence + 1}
            withdrawalEndYear={formValue.endOfLife}
          />
        ) : useComparisonMode ? (
          /* Comparison mode configuration */
          <div>
            <h4>Basis-Strategie (mit vollständigen Details)</h4>
            <Form
              fluid
              formValue={formValue}
              onChange={(changedFormValue: any) => {
                dispatchEnd([startOfIndependence, changedFormValue.endOfLife]);
                updateFormValue({
                  endOfLife: changedFormValue.endOfLife,
                  strategie: changedFormValue.strategie,
                  withdrawalFrequency: changedFormValue.withdrawalFrequency,
                  rendite: changedFormValue.rendite,
                  inflationAktiv: changedFormValue.inflationAktiv,
                  inflationsrate: changedFormValue.inflationsrate,
                  monatlicheBetrag: changedFormValue.monatlicheBetrag,
                  guardrailsAktiv: changedFormValue.guardrailsAktiv,
                  guardrailsSchwelle: changedFormValue.guardrailsSchwelle,
                  variabelProzent: changedFormValue.variabelProzent,
                  dynamischBasisrate: changedFormValue.dynamischBasisrate,
                  dynamischObereSchwell: changedFormValue.dynamischObereSchwell,
                  dynamischObereAnpassung:
                    changedFormValue.dynamischObereAnpassung,
                  dynamischUntereSchwell:
                    changedFormValue.dynamischUntereSchwell,
                  dynamischUntereAnpassung:
                    changedFormValue.dynamischUntereAnpassung,
                  einkommensteuersatz: changedFormValue.einkommensteuersatz,
                });
              }}
            >
              {/* End of Life - shared by base strategy */}
              <Form.Group controlId="endOfLife">
                <Form.ControlLabel>End of Life</Form.ControlLabel>
                <Form.Control name="endOfLife" accepter={InputNumber} />
              </Form.Group>

              {/* Strategy selector - for base strategy only */}
              <Form.Group controlId="strategie">
                <Form.ControlLabel>Basis-Strategie</Form.ControlLabel>
                <RadioTileGroup
                  value={formValue.strategie}
                  onValueChange={(value) => updateFormValue({ ...formValue, strategie: value as WithdrawalStrategy })}
                >
                  <RadioTile value="4prozent" label="4% Regel">
                    4% Entnahme
                  </RadioTile>
                  <RadioTile value="3prozent" label="3% Regel">
                    3% Entnahme
                  </RadioTile>
                  <RadioTile value="variabel_prozent" label="Variable Prozent">
                    Anpassbare Entnahme
                  </RadioTile>
                  <RadioTile value="monatlich_fest" label="Monatlich fest">
                    Fester monatlicher Betrag
                  </RadioTile>
                  <RadioTile value="dynamisch" label="Dynamische Strategie">
                    Renditebasierte Anpassung
                  </RadioTile>
                </RadioTileGroup>
              </Form.Group>

              {/* Withdrawal frequency configuration */}
              <Form.Group controlId="withdrawalFrequency">
                <Form.ControlLabel>Entnahme-Häufigkeit</Form.ControlLabel>
                <div className="flex items-center space-x-3 mt-2">
                  <span className="text-sm">Jährlich</span>
                  <Switch
                    checked={formValue.withdrawalFrequency === "monthly"}
                    onCheckedChange={(checked) => {
                      updateFormValue({
                        withdrawalFrequency: checked ? "monthly" : "yearly",
                      });
                    }}
                  />
                  <span className="text-sm">Monatlich</span>
                </div>
                <Form.HelpText>
                  {formValue.withdrawalFrequency === "yearly" 
                    ? "Entnahme erfolgt einmal jährlich am Anfang des Jahres"
                    : "Entnahme erfolgt monatlich - Portfolio hat mehr Zeit zu wachsen"
                  }
                </Form.HelpText>
              </Form.Group>

              {/* Fixed return rate for base strategy */}
              <Form.Group controlId="rendite">
                <Form.ControlLabel>
                  Rendite Basis-Strategie (%)
                </Form.ControlLabel>
                <div className="space-y-2">
                  <Slider
                    value={[formValue.rendite]}
                    onValueChange={(values: number[]) => updateFormValue({ ...formValue, rendite: values[0] })}
                    min={0}
                    max={10}
                    step={0.5}
                    className="mt-2"
                  />
                  <div className="flex justify-between text-sm text-gray-500">
                    <span>0%</span>
                    <span className="font-medium text-gray-900">{formValue.rendite}%</span>
                    <span>10%</span>
                  </div>
                </div>
              </Form.Group>

              {/* Strategy-specific configuration for base strategy */}
              {formValue.strategie === "variabel_prozent" && (
                <Form.Group controlId="variabelProzent">
                  <Form.ControlLabel>
                    Entnahme-Prozentsatz (%)
                  </Form.ControlLabel>
                  <div className="space-y-2">
                    <Slider
                      value={[formValue.variabelProzent]}
                      onValueChange={(values: number[]) => updateFormValue({ ...formValue, variabelProzent: values[0] })}
                      min={1}
                      max={10}
                      step={0.5}
                      className="mt-2"
                    />
                    <div className="flex justify-between text-sm text-gray-500">
                      <span>1%</span>
                      <span className="font-medium text-gray-900">{formValue.variabelProzent}%</span>
                      <span>10%</span>
                    </div>
                  </div>
                </Form.Group>
              )}

              {formValue.strategie === "monatlich_fest" && (
                <Form.Group controlId="monatlicheBetrag">
                  <Form.ControlLabel>Monatlicher Betrag (€)</Form.ControlLabel>
                  <Form.Control
                    name="monatlicheBetrag"
                    accepter={InputNumber}
                  />
                </Form.Group>
              )}

              {formValue.strategie === "dynamisch" && (
                <DynamicWithdrawalConfiguration formValue={formValue} />
              )}
            </Form>

            {/* Comparison strategies configuration */}
            <div style={{ marginTop: "30px" }}>
              <h4>Vergleichs-Strategien</h4>
              <p
                style={{
                  fontSize: "14px",
                  color: "#666",
                  marginBottom: "20px",
                }}
              >
                Konfiguriere zusätzliche Strategien zum Vergleich. Diese zeigen
                nur die wichtigsten Parameter und Endergebnisse.
              </p>

              {comparisonStrategies.map(
                (strategy: ComparisonStrategy, index: number) => (
                  <div
                    key={strategy.id}
                    style={{
                      border: "1px solid #e5e5ea",
                      borderRadius: "6px",
                      padding: "15px",
                      marginBottom: "15px",
                      backgroundColor: "#f8f9fa",
                    }}
                  >
                    <div
                      style={{
                        display: "flex",
                        justifyContent: "space-between",
                        alignItems: "center",
                        marginBottom: "10px",
                      }}
                    >
                      <h5 style={{ margin: 0 }}>
                        Strategie {index + 1}: {strategy.name}
                      </h5>
                      <button
                        type="button"
                        onClick={() => {
                          updateConfig({
                            comparisonStrategies: comparisonStrategies.filter(
                              (s: ComparisonStrategy) => s.id !== strategy.id,
                            ),
                          });
                        }}
                        style={{
                          background: "none",
                          border: "none",
                          color: "#999",
                          cursor: "pointer",
                          fontSize: "18px",
                        }}
                      >
                        ×
                      </button>
                    </div>

                    <div
                      style={{
                        display: "grid",
                        gridTemplateColumns: "1fr 1fr",
                        gap: "10px",
                        alignItems: "end",
                      }}
                    >
                      <div>
                        <label
                          style={{
                            display: "block",
                            fontSize: "12px",
                            fontWeight: "bold",
                            marginBottom: "5px",
                          }}
                        >
                          Strategie-Typ
                        </label>
                        <select
                          value={strategy.strategie}
                          onChange={(e) => {
                            const newStrategie = e.target
                              .value as WithdrawalStrategy;
                            updateComparisonStrategy(strategy.id, {
                              strategie: newStrategie,
                              name: getStrategyDisplayName(newStrategie),
                            });
                          }}
                          style={{
                            width: "100%",
                            padding: "6px",
                            border: "1px solid #ccc",
                            borderRadius: "4px",
                          }}
                        >
                          <option value="4prozent">4% Regel</option>
                          <option value="3prozent">3% Regel</option>
                          <option value="variabel_prozent">
                            Variable Prozent
                          </option>
                          <option value="monatlich_fest">Monatlich fest</option>
                          <option value="dynamisch">
                            Dynamische Strategie
                          </option>
                        </select>
                      </div>

                      <div>
                        <label
                          style={{
                            display: "block",
                            fontSize: "12px",
                            fontWeight: "bold",
                            marginBottom: "5px",
                          }}
                        >
                          Rendite (%)
                        </label>
                        <input
                          type="number"
                          min="0"
                          max="10"
                          step="0.5"
                          value={strategy.rendite}
                          onChange={(e) => {
                            updateComparisonStrategy(strategy.id, {
                              rendite: parseFloat(e.target.value) || 0,
                            });
                          }}
                          style={{
                            width: "100%",
                            padding: "6px",
                            border: "1px solid #ccc",
                            borderRadius: "4px",
                          }}
                        />
                      </div>

                      {/* Strategy-specific parameters */}
                      {strategy.strategie === "variabel_prozent" && (
                        <div style={{ gridColumn: "span 2" }}>
                          <label
                            style={{
                              display: "block",
                              fontSize: "12px",
                              fontWeight: "bold",
                              marginBottom: "5px",
                            }}
                          >
                            Entnahme-Prozentsatz (%)
                          </label>
                          <input
                            type="number"
                            min="1"
                            max="10"
                            step="0.5"
                            value={strategy.variabelProzent || 5}
                            onChange={(e) => {
                              updateComparisonStrategy(strategy.id, {
                                variabelProzent:
                                  parseFloat(e.target.value) || 5,
                              });
                            }}
                            style={{
                              width: "50%",
                              padding: "6px",
                              border: "1px solid #ccc",
                              borderRadius: "4px",
                            }}
                          />
                        </div>
                      )}

                      {strategy.strategie === "monatlich_fest" && (
                        <div style={{ gridColumn: "span 2" }}>
                          <label
                            style={{
                              display: "block",
                              fontSize: "12px",
                              fontWeight: "bold",
                              marginBottom: "5px",
                            }}
                          >
                            Monatlicher Betrag (€)
                          </label>
                          <input
                            type="number"
                            min="0"
                            step="100"
                            value={strategy.monatlicheBetrag || 2000}
                            onChange={(e) => {
                              updateComparisonStrategy(strategy.id, {
                                monatlicheBetrag:
                                  parseFloat(e.target.value) || 2000,
                              });
                            }}
                            style={{
                              width: "50%",
                              padding: "6px",
                              border: "1px solid #ccc",
                              borderRadius: "4px",
                            }}
                          />
                        </div>
                      )}

                      {strategy.strategie === "dynamisch" && (
                        <>
                          <div>
                            <label
                              style={{
                                display: "block",
                                fontSize: "12px",
                                fontWeight: "bold",
                                marginBottom: "5px",
                              }}
                            >
                              Basis-Rate (%)
                            </label>
                            <input
                              type="number"
                              min="1"
                              max="10"
                              step="0.5"
                              value={strategy.dynamischBasisrate || 4}
                              onChange={(e) => {
                                updateComparisonStrategy(strategy.id, {
                                  dynamischBasisrate:
                                    parseFloat(e.target.value) || 4,
                                });
                              }}
                              style={{
                                width: "100%",
                                padding: "6px",
                                border: "1px solid #ccc",
                                borderRadius: "4px",
                              }}
                            />
                          </div>
                          <div>
                            <label
                              style={{
                                display: "block",
                                fontSize: "12px",
                                fontWeight: "bold",
                                marginBottom: "5px",
                              }}
                            >
                              Obere Schwelle (%)
                            </label>
                            <input
                              type="number"
                              min="0"
                              max="20"
                              step="0.5"
                              value={strategy.dynamischObereSchwell || 8}
                              onChange={(e) => {
                                updateComparisonStrategy(strategy.id, {
                                  dynamischObereSchwell:
                                    parseFloat(e.target.value) || 8,
                                });
                              }}
                              style={{
                                width: "100%",
                                padding: "6px",
                                border: "1px solid #ccc",
                                borderRadius: "4px",
                              }}
                            />
                          </div>
                        </>
                      )}
                    </div>
                  </div>
                ),
              )}

              <button
                type="button"
                onClick={() => {
                  const newId = `strategy${Date.now()}`;
                  const newStrategy: ComparisonStrategy = {
                    id: newId,
                    name: "3% Regel",
                    strategie: "3prozent",
                    rendite: 5,
                  };
                  updateConfig({
                    comparisonStrategies: [
                      ...comparisonStrategies,
                      newStrategy,
                    ],
                  });
                }}
                style={{
                  padding: "8px 16px",
                  backgroundColor: "#1675e0",
                  color: "white",
                  border: "none",
                  borderRadius: "4px",
                  cursor: "pointer",
                }}
              >
                + Weitere Strategie hinzufügen
              </button>
            </div>
          </div>
        ) : (
          /* Single strategy configuration (existing UI) */
          <Form
            fluid
            formValue={formValue}
            onChange={(changedFormValue: any) => {
              dispatchEnd([startOfIndependence, changedFormValue.endOfLife]);
              updateFormValue({
                endOfLife: changedFormValue.endOfLife,
                strategie: changedFormValue.strategie,
                withdrawalFrequency: changedFormValue.withdrawalFrequency,
                rendite: changedFormValue.rendite,
                inflationAktiv: changedFormValue.inflationAktiv,
                inflationsrate: changedFormValue.inflationsrate,
                monatlicheBetrag: changedFormValue.monatlicheBetrag,
                guardrailsAktiv: changedFormValue.guardrailsAktiv,
                guardrailsSchwelle: changedFormValue.guardrailsSchwelle,
                variabelProzent: changedFormValue.variabelProzent,
                dynamischBasisrate: changedFormValue.dynamischBasisrate,
                dynamischObereSchwell: changedFormValue.dynamischObereSchwell,
                dynamischObereAnpassung:
                  changedFormValue.dynamischObereAnpassung,
                dynamischUntereSchwell: changedFormValue.dynamischUntereSchwell,
                dynamischUntereAnpassung:
                  changedFormValue.dynamischUntereAnpassung,
                einkommensteuersatz: changedFormValue.einkommensteuersatz,
              });
            }}
          >
            {/* Withdrawal Return Configuration */}
            <div className="mb-4 space-y-2">
              <Label>Rendite-Konfiguration (Entnahme-Phase)</Label>
              <RadioTileGroup
                value={withdrawalReturnMode}
                onValueChange={(value: string) => {
                  updateConfig({
                    withdrawalReturnMode: value as WithdrawalReturnMode,
                  });
                }}
              >
                <RadioTile value="fixed" label="Feste Rendite">
                  Konstante jährliche Rendite für die gesamte Entnahme-Phase
                </RadioTile>
                <RadioTile value="random" label="Zufällige Rendite">
                  Monte Carlo Simulation mit Durchschnitt und Volatilität
                </RadioTile>
                <RadioTile value="variable" label="Variable Rendite">
                  Jahr-für-Jahr konfigurierbare Renditen
                </RadioTile>
              </RadioTileGroup>
              <div className="text-sm text-muted-foreground mt-1">
                Konfiguration der erwarteten Rendite während der Entnahme-Phase
                (unabhängig von der Sparphase-Rendite).
              </div>
            </div>

            {withdrawalReturnMode === "fixed" && (
              <Form.Group controlId="rendite">
                <Form.ControlLabel>
                  Erwartete Rendite Entnahme-Phase (%)
                </Form.ControlLabel>
                <div className="space-y-2">
                  <Slider
                    value={[formValue.rendite]}
                    onValueChange={(values: number[]) => updateFormValue({ ...formValue, rendite: values[0] })}
                    min={0}
                    max={10}
                    step={0.5}
                    className="mt-2"
                  />
                  <div className="flex justify-between text-sm text-gray-500">
                    <span>0%</span>
                    <span className="font-medium text-gray-900">{formValue.rendite}%</span>
                    <span>10%</span>
                  </div>
                </div>
                <Form.HelpText>
                  Feste Rendite für die gesamte Entnahme-Phase (oft
                  konservativer als die Sparphase-Rendite).
                </Form.HelpText>
              </Form.Group>
            )}

            {withdrawalReturnMode === "random" && (
              <>
<<<<<<< HEAD
                <div className="mb-4 space-y-2">
                  <Label>Durchschnittliche Rendite (%)</Label>
                  <div className="space-y-2">
                    <Slider
                      value={[withdrawalAverageReturn]}
                      min={0}
                      max={12}
                      step={0.5}
                      onValueChange={(value) =>
                        updateConfig({ withdrawalAverageReturn: value[0] })
                      }
=======
                <Form.Group controlId="withdrawalAverageReturn">
                  <Form.ControlLabel>
                    Durchschnittliche Rendite (%)
                  </Form.ControlLabel>
                  <div className="space-y-2">
                    <Slider
                      value={[withdrawalAverageReturn]}
                      onValueChange={(values: number[]) =>
                        updateConfig({ withdrawalAverageReturn: values[0] })
                      }
                      min={0}
                      max={12}
                      step={0.5}
>>>>>>> 849d3242
                      className="mt-2"
                    />
                    <div className="flex justify-between text-sm text-gray-500">
                      <span>0%</span>
                      <span className="font-medium text-gray-900">{withdrawalAverageReturn}%</span>
                      <span>12%</span>
                    </div>
                  </div>
<<<<<<< HEAD
                  <div className="text-sm text-muted-foreground mt-1">
=======
                  <Form.HelpText>
>>>>>>> 849d3242
                    Erwartete durchschnittliche Rendite für die Entnahme-Phase
                    (meist konservativer als Ansparphase)
                  </div>
                </div>

<<<<<<< HEAD
                <div className="mb-4 space-y-2">
                  <Label>Standardabweichung (%)</Label>
                  <div className="space-y-2">
                    <Slider
                      value={[withdrawalStandardDeviation]}
                      min={5}
                      max={25}
                      step={1}
                      onValueChange={(value) =>
                        updateConfig({ withdrawalStandardDeviation: value[0] })
                      }
=======
                <Form.Group controlId="withdrawalStandardDeviation">
                  <Form.ControlLabel>Standardabweichung (%)</Form.ControlLabel>
                  <div className="space-y-2">
                    <Slider
                      value={[withdrawalStandardDeviation]}
                      onValueChange={(values: number[]) =>
                        updateConfig({ withdrawalStandardDeviation: values[0] })
                      }
                      min={5}
                      max={25}
                      step={1}
>>>>>>> 849d3242
                      className="mt-2"
                    />
                    <div className="flex justify-between text-sm text-gray-500">
                      <span>5%</span>
                      <span className="font-medium text-gray-900">{withdrawalStandardDeviation}%</span>
                      <span>25%</span>
                    </div>
                  </div>
<<<<<<< HEAD
                  <div className="text-sm text-muted-foreground mt-1">
=======
                  <Form.HelpText>
>>>>>>> 849d3242
                    Volatilität der Renditen (meist niedriger als Ansparphase
                    wegen konservativerer Allokation)
                  </div>
                </div>

                <div className="mb-4 space-y-2">
                  <Label>Zufalls-Seed (optional)</Label>
                  <InputNumber
                    value={withdrawalRandomSeed}
                    onChange={(value: number | undefined) =>
                      updateConfig({
                        withdrawalRandomSeed:
                          typeof value === "number" ? value : undefined,
                      })
                    }
                    placeholder="Für reproduzierbare Ergebnisse"
                  />
                  <div className="text-sm text-muted-foreground mt-1">
                    Optionaler Seed für reproduzierbare Zufallsrenditen. Leer
                    lassen für echte Zufälligkeit.
                  </div>
                </div>
              </>
            )}

            {withdrawalReturnMode === "variable" && (
              <div className="mb-4 space-y-2">
                <Label>Variable Renditen pro Jahr (Entnahme-Phase)</Label>
                <div
                  style={{
                    maxHeight: "300px",
                    overflowY: "auto",
                    border: "1px solid #e5e5ea",
                    borderRadius: "6px",
                    padding: "10px",
                  }}
                >
                  {Array.from(
                    { length: formValue.endOfLife - startOfIndependence },
                    (_, i) => {
                      const year = startOfIndependence + 1 + i;
                      return (
                        <div
                          key={year}
                          style={{
                            display: "flex",
                            alignItems: "center",
                            marginBottom: "10px",
                            gap: "10px",
                          }}
                        >
                          <div style={{ minWidth: "60px", fontWeight: "bold" }}>
                            {year}:
                          </div>
                          <div style={{ flex: 1 }}>
                            <Slider
                              value={[withdrawalVariableReturns[year] || 5]}
                              onValueChange={(values: number[]) => {
                                const newReturns = {
                                  ...withdrawalVariableReturns,
                                  [year]: values[0],
                                };
                                updateConfig({
                                  withdrawalVariableReturns: newReturns,
                                });
                              }}
                              min={-10}
                              max={15}
                              step={0.5}
                              className="mt-2"
                            />
                          </div>
                          <div style={{ minWidth: "50px", textAlign: "right" }}>
                            {(withdrawalVariableReturns[year] || 5).toFixed(1)}%
                          </div>
                        </div>
                      );
                    },
                  )}
                </div>
                <div className="text-sm text-muted-foreground mt-1">
                  Tipp: Verwende niedrigere Werte für konservative
                  Portfolio-Allokation in der Rente und negative Werte für
                  Krisen-Jahre.
                </div>
              </div>
            )}
            <Form.Group controlId="endOfLife">
              <Form.ControlLabel>End of Life</Form.ControlLabel>
              <Form.Control name="endOfLife" accepter={InputNumber} />
            </Form.Group>
            <Form.Group controlId="strategie">
              <Form.ControlLabel>Strategie</Form.ControlLabel>
              <RadioTileGroup
                value={formValue.strategie}
                onValueChange={(value) => {
                  const newFormValue = { ...formValue, strategie: value as WithdrawalStrategy };
                  dispatchEnd([startOfIndependence, newFormValue.endOfLife]);
                  updateFormValue({
                    strategie: value as WithdrawalStrategy,
                  });
                }}
              >
                <RadioTile value="4prozent" label="4% Regel">
                  4% Entnahme
                </RadioTile>
                <RadioTile value="3prozent" label="3% Regel">
                  3% Entnahme
                </RadioTile>
                <RadioTile value="variabel_prozent" label="Variable Prozent">
                  Anpassbare Entnahme
                </RadioTile>
                <RadioTile value="monatlich_fest" label="Monatlich fest">
                  Fester monatlicher Betrag
                </RadioTile>
                <RadioTile value="dynamisch" label="Dynamische Strategie">
                  Renditebasierte Anpassung
                </RadioTile>
              </RadioTileGroup>
            </Form.Group>

            {/* Withdrawal frequency configuration */}
            <Form.Group controlId="withdrawalFrequency">
              <Form.ControlLabel>Entnahme-Häufigkeit</Form.ControlLabel>
              <div className="flex items-center space-x-3 mt-2">
                <span className="text-sm">Jährlich</span>
                <Switch
                  checked={formValue.withdrawalFrequency === "monthly"}
                  onCheckedChange={(checked) => {
                    updateFormValue({
                      withdrawalFrequency: checked ? "monthly" : "yearly",
                    });
                  }}
                />
                <span className="text-sm">Monatlich</span>
              </div>
              <Form.HelpText>
                {formValue.withdrawalFrequency === "yearly" 
                  ? "Entnahme erfolgt einmal jährlich am Anfang des Jahres"
                  : "Entnahme erfolgt monatlich - Portfolio hat mehr Zeit zu wachsen"
                }
              </Form.HelpText>
            </Form.Group>

            {/* General inflation controls for all strategies */}
            <Form.Group controlId="inflationAktiv">
              <Form.ControlLabel>Inflation berücksichtigen</Form.ControlLabel>
              <Form.Control name="inflationAktiv" accepter={Toggle} />
              <Form.HelpText>
                Passt die Entnahmebeträge jährlich an die Inflation an (für alle
                Entnahme-Strategien)
              </Form.HelpText>
            </Form.Group>

            {formValue.inflationAktiv && (
              <Form.Group controlId="inflationsrate">
                <Form.ControlLabel>Inflationsrate (%)</Form.ControlLabel>
                <div className="space-y-2">
                  <Slider
                    value={[formValue.inflationsrate]}
                    onValueChange={(values: number[]) => {
                      const newFormValue = { ...formValue, inflationsrate: values[0] };
                      dispatchEnd([startOfIndependence, newFormValue.endOfLife]);
                      updateFormValue({
                        inflationsrate: values[0],
                      });
                    }}
                    min={0}
                    max={5}
                    step={0.1}
                    className="mt-2"
                  />
                  <div className="flex justify-between text-sm text-gray-500">
                    <span>0%</span>
                    <span className="font-medium text-gray-900">{formValue.inflationsrate}%</span>
                    <span>5%</span>
                  </div>
                </div>
                <Form.HelpText>
                  Jährliche Inflationsrate zur Anpassung der Entnahmebeträge
                </Form.HelpText>
              </Form.Group>
            )}

            {/* Variable percentage strategy specific controls */}
            {formValue.strategie === "variabel_prozent" && (
              <Form.Group controlId="variabelProzent">
                <Form.ControlLabel>Entnahme-Prozentsatz (%)</Form.ControlLabel>
                <div className="space-y-2">
                  <Slider
                    value={[formValue.variabelProzent]}
                    onValueChange={(values: number[]) => {
                      updateFormValue({
                        variabelProzent: values[0],
                      });
                    }}
                    min={2}
                    max={7}
                    step={0.5}
                    className="mt-2"
                  />
                  <div className="flex justify-between text-sm text-gray-500">
                    <span>2%</span>
                    <span className="font-medium text-gray-900">{formValue.variabelProzent}%</span>
                    <span>7%</span>
                  </div>
                </div>
                <Form.HelpText>
                  Wählen Sie einen Entnahme-Prozentsatz zwischen 2% und 7% in
                  0,5%-Schritten
                </Form.HelpText>
              </Form.Group>
            )}

            {/* Monthly strategy specific controls */}
            {formValue.strategie === "monatlich_fest" && (
              <>
                <Form.Group controlId="monatlicheBetrag">
                  <Form.ControlLabel>Monatlicher Betrag (€)</Form.ControlLabel>
                  <Form.Control
                    name="monatlicheBetrag"
                    accepter={InputNumber}
                    min={100}
                    max={50000}
                    step={100}
                  />
                </Form.Group>
                <Form.Group controlId="guardrailsAktiv">
                  <Form.ControlLabel>
                    Dynamische Anpassung (Guardrails)
                  </Form.ControlLabel>
                  <Form.Control name="guardrailsAktiv" accepter={Toggle} />
                  <Form.HelpText>
                    Passt die Entnahme basierend auf der Portfolio-Performance
                    an
                  </Form.HelpText>
                </Form.Group>
                {formValue.guardrailsAktiv && (
                  <Form.Group controlId="guardrailsSchwelle">
                    <Form.ControlLabel>
                      Anpassungsschwelle (%)
                    </Form.ControlLabel>
                    <div className="space-y-2">
                      <Slider
                        value={[formValue.guardrailsSchwelle]}
                        onValueChange={(values: number[]) => {
                          updateFormValue({
                            guardrailsSchwelle: values[0],
                          });
                        }}
                        min={5}
                        max={20}
                        step={1}
                        className="mt-2"
                      />
                      <div className="flex justify-between text-sm text-gray-500">
                        <span>5%</span>
                        <span className="font-medium text-gray-900">{formValue.guardrailsSchwelle}%</span>
                        <span>20%</span>
                      </div>
                    </div>
                    <Form.HelpText>
                      Bei Überschreitung dieser Schwelle wird die Entnahme
                      angepasst
                    </Form.HelpText>
                  </Form.Group>
                )}
              </>
            )}

            {/* Dynamic strategy specific controls */}
            {formValue.strategie === "dynamisch" && (
              <DynamicWithdrawalConfiguration formValue={formValue} />
            )}
          </Form>
        )}
        </CardContent>
          </CollapsibleContent>
        </Collapsible>
      </Card>
      <Card className="mb-4">
        <Collapsible defaultOpen={false}>
          <CardHeader>
            <CollapsibleTrigger asChild>
              <div className="flex items-center justify-between w-full cursor-pointer hover:bg-gray-50 rounded-md p-2 -m-2 transition-colors group">
                <CardTitle className="text-left">Simulation</CardTitle>
                <ChevronDown className="h-5 w-5 text-gray-500 transition-transform duration-200 group-data-[state=open]:rotate-180" />
              </div>
            </CollapsibleTrigger>
          </CardHeader>
          <CollapsibleContent>
            <CardContent>
        <EntnahmeSimulationDisplay
          withdrawalData={withdrawalData}
          formValue={formValue}
          useComparisonMode={useComparisonMode}
          comparisonResults={comparisonResults}
          useSegmentedWithdrawal={useSegmentedWithdrawal}
          withdrawalSegments={withdrawalSegments}
          onCalculationInfoClick={handleCalculationInfoClick}
          grundfreibetragAktiv={grundfreibetragAktiv}
          grundfreibetragBetrag={grundfreibetragBetrag}
        />
        </CardContent>
          </CollapsibleContent>
        </Collapsible>
      </Card>
      
      {/* Calculation Explanation Modal */}
      {calculationDetails && (
        <CalculationExplanationModal
          open={showCalculationModal}
          onClose={() => setShowCalculationModal(false)}
          title={calculationDetails.title}
          introduction={calculationDetails.introduction}
          steps={calculationDetails.steps}
          finalResult={calculationDetails.finalResult}
        />
      )}

      {/* Vorabpauschale Explanation Modal */}
      {selectedVorabDetails && (
        <VorabpauschaleExplanationModal
          open={showVorabpauschaleModal}
          onClose={() => setShowVorabpauschaleModal(false)}
          selectedVorabDetails={selectedVorabDetails}
        />
      )}
    </>
  );
}
<|MERGE_RESOLUTION|>--- conflicted
+++ resolved
@@ -4,11 +4,8 @@
 import { ChevronDown } from "lucide-react";
 import { RadioTileGroup, RadioTile } from "./ui/radio-tile";
 import { Switch } from "./ui/switch";
-<<<<<<< HEAD
 import { Label } from "./ui/label";
-=======
 import { Slider } from "./ui/slider";
->>>>>>> 849d3242
 
 // Temporary components still from stubs
 import {
@@ -763,7 +760,6 @@
 
             {withdrawalReturnMode === "random" && (
               <>
-<<<<<<< HEAD
                 <div className="mb-4 space-y-2">
                   <Label>Durchschnittliche Rendite (%)</Label>
                   <div className="space-y-2">
@@ -775,21 +771,6 @@
                       onValueChange={(value) =>
                         updateConfig({ withdrawalAverageReturn: value[0] })
                       }
-=======
-                <Form.Group controlId="withdrawalAverageReturn">
-                  <Form.ControlLabel>
-                    Durchschnittliche Rendite (%)
-                  </Form.ControlLabel>
-                  <div className="space-y-2">
-                    <Slider
-                      value={[withdrawalAverageReturn]}
-                      onValueChange={(values: number[]) =>
-                        updateConfig({ withdrawalAverageReturn: values[0] })
-                      }
-                      min={0}
-                      max={12}
-                      step={0.5}
->>>>>>> 849d3242
                       className="mt-2"
                     />
                     <div className="flex justify-between text-sm text-gray-500">
@@ -798,17 +779,12 @@
                       <span>12%</span>
                     </div>
                   </div>
-<<<<<<< HEAD
                   <div className="text-sm text-muted-foreground mt-1">
-=======
-                  <Form.HelpText>
->>>>>>> 849d3242
                     Erwartete durchschnittliche Rendite für die Entnahme-Phase
                     (meist konservativer als Ansparphase)
                   </div>
                 </div>
 
-<<<<<<< HEAD
                 <div className="mb-4 space-y-2">
                   <Label>Standardabweichung (%)</Label>
                   <div className="space-y-2">
@@ -820,19 +796,6 @@
                       onValueChange={(value) =>
                         updateConfig({ withdrawalStandardDeviation: value[0] })
                       }
-=======
-                <Form.Group controlId="withdrawalStandardDeviation">
-                  <Form.ControlLabel>Standardabweichung (%)</Form.ControlLabel>
-                  <div className="space-y-2">
-                    <Slider
-                      value={[withdrawalStandardDeviation]}
-                      onValueChange={(values: number[]) =>
-                        updateConfig({ withdrawalStandardDeviation: values[0] })
-                      }
-                      min={5}
-                      max={25}
-                      step={1}
->>>>>>> 849d3242
                       className="mt-2"
                     />
                     <div className="flex justify-between text-sm text-gray-500">
@@ -841,11 +804,7 @@
                       <span>25%</span>
                     </div>
                   </div>
-<<<<<<< HEAD
                   <div className="text-sm text-muted-foreground mt-1">
-=======
-                  <Form.HelpText>
->>>>>>> 849d3242
                     Volatilität der Renditen (meist niedriger als Ansparphase
                     wegen konservativerer Allokation)
                   </div>
