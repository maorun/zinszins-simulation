--- conflicted
+++ resolved
@@ -36,13 +36,9 @@
 ---
 Folgendes ist noch gepant:
 - Steuern
-<<<<<<< HEAD
-    - Freibetrag pro Jahr (bisher ein fester Steuerfreibetrag von 2000)
-=======
     - ~~Freibetrag pro Jahr (bisher ein fester Steuerfreibetrag von 2000)~~ ✓ Umgesetzt
 - Rendite
-    - variabel pro Jahr
->>>>>>> e6490f25
+    - ~~variabel pro Jahr~~ ✓ Umgesetzt
 - Auszahlungsphase (Erweiterungen)
     - Berücksichtigung des Grundfreibetrages für Einkommensteuer
     - Variable Renditen pro Jahr
